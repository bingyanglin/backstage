--- conflicted
+++ resolved
@@ -32,13 +32,8 @@
 dyn-clone = "1.0.4"
 
 hyper = { version = "0.14", features = ["full"], optional = true }
-<<<<<<< HEAD
 tokio-tungstenite = { version = "0.17", optional = true }
 hyper-tungstenite = { version = "0.6", optional = true }
-=======
-tokio-tungstenite = { version = "0.16", optional = true }
-hyper-tungstenite = { version = "0.5", optional = true }
->>>>>>> 2932dbae
 tracing-subscriber = { version = "0.3", optional = true }
 console-subscriber = { git = "https://github.com/tokio-rs/console", rev = "e0c4789", optional = true }
 ron = { version = "0.7", optional = true }
